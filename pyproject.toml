--- conflicted
+++ resolved
@@ -4,13 +4,8 @@
 
 [tool.poetry]
 name = "pie-modules"
-<<<<<<< HEAD
-version = "0.15.9"
+version = "0.15.12"
 description = "Utility modules for Python-IE"
-=======
-version = "0.15.12"
-description = "Model and Taskmodule implementations for PyTorch-IE"
->>>>>>> 876dc00a
 authors = ["Arne Binder <arne.binder@dfki.de>"]
 readme = "README.md"
 homepage = "https://github.com/arnebinder/pie-modules"
@@ -29,19 +24,9 @@
 
 [tool.poetry.dependencies]
 python = "^3.9"
-<<<<<<< HEAD
-pie-core = ">=0.2.0,<0.3.0"
+pie-core = ">=0.2.0,<0.4.0"
 # for show_as_markdown in metrics
 pandas = ">=2.0.3,<3.0.0"
-=======
-# TODO: remove and use pie-core instead
-pytorch-ie = ">=0.31.9,<0.33.0"
-pytorch-lightning = "^2.1.0"
-torchmetrics = "^1"
-# >=4.35 because of BartModelWithDecoderPositionIds, <4.37 because of generation config
-# created from model config in BartAsPointerNetwork
-transformers = ">=4.35.0,<4.37.0"
->>>>>>> 876dc00a
 
 [tool.poetry.group.dev.dependencies]
 pytest = "^7.4.2"
